[project]
name = "media-dl"
version = "2.1.1"
description = "Download any video/audio you want from a simple URL ✨"
readme = "README.md"
requires-python = ">=3.10"
dependencies = [
    # CLI
    "typer>=0.12.5",
    "rich>=13.9.2",
    # Core
    "yt-dlp>=2024.10.7",
    "strenum>=0.4.15",
    "pydantic>=2.9.2",
    "typing-extensions>=4.12.2",
    "lazy-imports>=0.3.1",
]

[project.optional-dependencies]
docs = [
    "mkdocs>=1.6.1",
    "mkdocs-material>=9.5.42",
    "mkdocstrings>=0.26.2",
]

<<<<<<< HEAD
[tool.poetry.dependencies]
python = "^3.10"
yt-dlp = "^2024.4.9"
strenum = "^0.4.15"
rich = "^13.4.2"
typer = "^0.12.3"

[tool.poetry.group.dev.dependencies]
pytest = "*"
=======
[tool.uv]
dev-dependencies = [
    "pytest>=8.3.3",
    "ruff>=0.7.0",
]

[project.scripts]
media-dl = "media_dl.cli:run"
>>>>>>> 8884b4d5

[build-system]
requires = ["hatchling"]
build-backend = "hatchling.build"<|MERGE_RESOLUTION|>--- conflicted
+++ resolved
@@ -23,17 +23,6 @@
     "mkdocstrings>=0.26.2",
 ]
 
-<<<<<<< HEAD
-[tool.poetry.dependencies]
-python = "^3.10"
-yt-dlp = "^2024.4.9"
-strenum = "^0.4.15"
-rich = "^13.4.2"
-typer = "^0.12.3"
-
-[tool.poetry.group.dev.dependencies]
-pytest = "*"
-=======
 [tool.uv]
 dev-dependencies = [
     "pytest>=8.3.3",
@@ -42,7 +31,6 @@
 
 [project.scripts]
 media-dl = "media_dl.cli:run"
->>>>>>> 8884b4d5
 
 [build-system]
 requires = ["hatchling"]
